[tox]
<<<<<<< HEAD
envlist = py39, py310, format, lint, type-check, docs
=======
envlist = py38, py39, py310, pylint, flake8, docs
>>>>>>> 91b6729b
skip_missing_interpreters = true
isolated_build = true

[testenv]
<<<<<<< HEAD
deps =
    pytest
	pytest-cov
    pytest-xdist
commands =
    py.test --basetemp={envtmpdir} -vv --cov=pyibisami \
            --cov-report=html --cov-report=term-missing tests/

[testenv:format]
skip_install = true
deps =
    black
    isort
    autoflake
commands =
    autoflake --in-place --remove-all-unused-imports --expand-star-imports \
        --ignore-init-module-imports --recursive src/
    isort src/
    black src/

[testenv:lint]
deps =
    pylint
commands =
    pylint src/

[testenv:type-check]
setenv =
    MYPYPATH = {toxinidir}
deps = mypy
commands = mypy -p pyibisami  --ignore-missing-imports

[testenv:docs]
deps =
=======
changedir = tests
conda_deps =
    parsec =3.13
    empy
    scipy
    matplotlib
    Cython
    # PyQt5
	pytest-cov
conda_channels =
    dbanas
    defaults
conda_install_args =
    --use-local
commands =
    py.test --basetemp={envtmpdir} -vv --cov=pyibisami \
            --cov-report=html --cov-report=term-missing
# install_command = conda install --use-local -c dbanas -c defaults {packages}

[testenv:pylint]
deps =
    numpy
    Cython
    pylint
commands =
    pylint --rcfile={toxinidir}/tox.ini pyibisami

[testenv:flake8]
deps =
    numpy
    Cython
    flake8
commands =
    flake8 pyibisami

[testenv:docs]
deps =
    numpy
    Cython
>>>>>>> 91b6729b
	sphinx
    m2r
changedir = docs
commands =
<<<<<<< HEAD
    sphinx-build -j auto -b html source/ build/
=======
    sphinx-build -j auto -b html source/ build/

[flake8]
; W503 line break before binary operator
ignore = W503
max-line-length = 119
max-complexity = 10
show-source = True
exclude = .tox, docs, venv

[MESSAGES CONTROL]
# C0330: Wrong hanging indentation before block (add 4 spaces), for black compatibility.
# C0103: Doesn't conform to snake_case naming style (invalid-name)
disable=C0330,C0103,R0913
max-line-length = 119
>>>>>>> 91b6729b
<|MERGE_RESOLUTION|>--- conflicted
+++ resolved
@@ -1,21 +1,30 @@
 [tox]
-<<<<<<< HEAD
 envlist = py39, py310, format, lint, type-check, docs
-=======
-envlist = py38, py39, py310, pylint, flake8, docs
->>>>>>> 91b6729b
 skip_missing_interpreters = true
 isolated_build = true
 
 [testenv]
-<<<<<<< HEAD
+changedir = tests
 deps =
     pytest
 	pytest-cov
     pytest-xdist
+conda_deps =
+    parsec =3.13
+    empy
+    scipy
+    matplotlib
+    Cython
+    # PyQt5
+conda_channels =
+    dbanas
+    defaults
+conda_install_args =
+    --use-local
 commands =
-    py.test --basetemp={envtmpdir} -vv --cov=pyibisami \
-            --cov-report=html --cov-report=term-missing tests/
+    py.test --basetemp={envtmpdir} --cov=pyibisami \
+            --cov-report=html --cov-report=term-missing
+# install_command = conda install --use-local -c dbanas -c defaults {packages}
 
 [testenv:format]
 skip_install = true
@@ -43,67 +52,10 @@
 
 [testenv:docs]
 deps =
-=======
-changedir = tests
-conda_deps =
-    parsec =3.13
-    empy
-    scipy
-    matplotlib
-    Cython
-    # PyQt5
-	pytest-cov
-conda_channels =
-    dbanas
-    defaults
-conda_install_args =
-    --use-local
-commands =
-    py.test --basetemp={envtmpdir} -vv --cov=pyibisami \
-            --cov-report=html --cov-report=term-missing
-# install_command = conda install --use-local -c dbanas -c defaults {packages}
-
-[testenv:pylint]
-deps =
     numpy
     Cython
-    pylint
-commands =
-    pylint --rcfile={toxinidir}/tox.ini pyibisami
-
-[testenv:flake8]
-deps =
-    numpy
-    Cython
-    flake8
-commands =
-    flake8 pyibisami
-
-[testenv:docs]
-deps =
-    numpy
-    Cython
->>>>>>> 91b6729b
 	sphinx
     m2r
 changedir = docs
 commands =
-<<<<<<< HEAD
-    sphinx-build -j auto -b html source/ build/
-=======
-    sphinx-build -j auto -b html source/ build/
-
-[flake8]
-; W503 line break before binary operator
-ignore = W503
-max-line-length = 119
-max-complexity = 10
-show-source = True
-exclude = .tox, docs, venv
-
-[MESSAGES CONTROL]
-# C0330: Wrong hanging indentation before block (add 4 spaces), for black compatibility.
-# C0103: Doesn't conform to snake_case naming style (invalid-name)
-disable=C0330,C0103,R0913
-max-line-length = 119
->>>>>>> 91b6729b
+    sphinx-build -j auto -b html source/ build/