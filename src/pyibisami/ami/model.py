--- conflicted
+++ resolved
@@ -14,11 +14,7 @@
 from typing import Any, Optional
 
 import numpy as np
-<<<<<<< HEAD
-from numpy.random import default_rng
-=======
 from numpy.random     import default_rng
->>>>>>> 1bf8eede
 
 from pyibisami.common import *  # pylint: disable=wildcard-import,unused-wildcard-import  # noqa: F403
 
@@ -280,36 +276,23 @@
             self._amiClose(self._ami_mem_handle)
 
         # Set up the AMI_Init() arguments.
-<<<<<<< HEAD
-        self._channel_response = init_object._init_data[  # pylint: disable=attribute-defined-outside-init
-            "channel_response"
-        ]  # pylint: disable=protected-access
-=======
         self._channel_response = (   # pylint: disable=attribute-defined-outside-init
             init_object._init_data[  # pylint: disable=protected-access
                 "channel_response"
             ]
         )
->>>>>>> 1bf8eede
         self._initOut = cp.copy(self._channel_response)  # type: ignore  # pylint: disable=attribute-defined-outside-init
         self._row_size = init_object._init_data[  # pylint: disable=protected-access,attribute-defined-outside-init
             "row_size"
         ]
         self._num_aggressors = init_object._init_data[  # pylint: disable=protected-access,attribute-defined-outside-init
             "num_aggressors"
-<<<<<<< HEAD
-        ]  # pylint: disable=protected-access,attribute-defined-outside-init
-        self._sample_interval = init_object._init_data[  # pylint: disable=attribute-defined-outside-init
-            "sample_interval"
-        ]  # pylint: disable=protected-access
-=======
         ]
         self._sample_interval = (    # pylint: disable=attribute-defined-outside-init
             init_object._init_data[  # pylint: disable=protected-access
                 "sample_interval"
             ]
         )
->>>>>>> 1bf8eede
         self._bit_time = init_object._init_data[  # pylint: disable=protected-access,attribute-defined-outside-init
             "bit_time"
         ]
@@ -452,11 +435,7 @@
         # bit_gen: Optional[Iterator[int]] = None,
         pad_bits: int = 10,
         nbits: int = 200,
-<<<<<<< HEAD
-        calc_getw: bool = True,
-=======
         calc_getw: bool = True
->>>>>>> 1bf8eede
     ) -> dict[str, Any]:
         """
         Get the impulse response of an initialized IBIS-AMI model, alone and convolved with the channel.
@@ -509,13 +488,8 @@
         out_imp = np.array(self.initOut) * ts               # output impulse response (V/sample)
 
         # Calculate some needed intermediate values.
-<<<<<<< HEAD
-        nspui = int(ui / ts)  # samps per UI
-        pad_samps = pad_bits * nspui  # leading edge padding samples for GetWave() calls
-=======
         nspui = int(ui / ts)            # samps per UI
         pad_samps = pad_bits * nspui    # leading edge padding samples for GetWave() calls
->>>>>>> 1bf8eede
         len_h = len(out_imp)
         t = np.array([i * ts for i in range(-pad_samps, len_h - pad_samps)])
         f = np.array([i * 1.0 / (ts * len_h) for i in range(len_h // 2 + 1)])  # Assumes `rfft()` is used.
@@ -524,55 +498,6 @@
         if self.info_params["Init_Returns_Impulse"]:
             h_model = deconv_same(out_imp, chnl_imp)  # noqa: F405
             rslt["imp_resp_init"] = np.roll(h_model, -len(h_model) // 2 + 3 * nspui)
-<<<<<<< HEAD
-
-            # h_init = np.roll(self.initOut, pad_samps) * ts
-            h_init = np.roll(out_imp, pad_samps)
-            s_init = np.cumsum(h_init)  # Step response.
-            p_init = s_init - np.pad(s_init[:-nspui], (nspui, 0), mode="constant", constant_values=0)
-            H_init = np.fft.rfft(self.initOut)
-            H_init *= s_init[-1] / np.abs(H_init[0])  # Normalize for proper d.c.
-            rslt["out_resp_init"] = (t, h_init, s_init, p_init, f, H_init)
-
-        if calc_getw and self.info_params["GetWave_Exists"]:
-            # Get model's step response.
-            rng = default_rng()
-            u = (
-                np.concatenate(
-                    (rng.integers(low=0, high=2, size=ignore_bits), np.array([0] * pad_bits + [1] * nbits))
-                ).repeat(nspui)
-                - 0.5
-            )
-            wave_out, _, _ = self.getWave(u, bits_per_call=bits_per_call)
-
-            # Calculate impulse response from step response.
-            rslt["imp_resp_getw"] = np.diff(wave_out[(ignore_bits + pad_bits) * nspui :])
-
-            # Get step response of channel + model.
-            wave_in = np.convolve(u, chnl_imp)[: len(u)]
-            wave_out, _, _ = self.getWave(wave_in, bits_per_call=bits_per_call)
-            s_getw = wave_out[ignore_bits * nspui :][: len(t)] + 0.5
-            # Match the d.c. offset of Init() output, for easier comparison of Init() & GetWave() outputs.
-            s_getw -= s_getw[pad_samps - 1]
-            p_getw = s_getw - np.pad(s_getw[:-nspui], (nspui, 0), mode="constant", constant_values=0)
-            # h_getw = diff(s_getw[pad_samps-1:])[:len(t)]
-            _s = s_getw[pad_samps:]
-            try:
-                h_getw = np.insert(np.diff(_s), 0, _s[0])
-            except Exception:
-                print(f"_s: {_s}")
-                print(f"len(s_getw): {len(s_getw)}")
-                print(f"pad_samps: {pad_samps}")
-                raise
-            len_hgw = len(h_getw)
-            if len_hgw > len_h:
-                h_getw = h_getw[:len_h]
-            else:
-                h_getw = np.pad(h_getw, (0, len_h - len_hgw))
-            H_getw = np.fft.rfft(h_getw)
-            rslt["out_resp_getw"] = (t, h_getw, s_getw, p_getw, f, H_getw)
-
-=======
 
             # h_init = np.roll(self.initOut, pad_samps) * ts
             h_init = np.roll(out_imp, pad_samps)
@@ -617,7 +542,6 @@
             H_getw = np.fft.rfft(h_getw)
             rslt["out_resp_getw"] = (t, h_getw, s_getw, p_getw, f, H_getw)
 
->>>>>>> 1bf8eede
         return rslt
 
     def _getInitOut(self):
