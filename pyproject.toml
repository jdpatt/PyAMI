[build-system]
requires = ["setuptools>=77.0"]
build-backend = "setuptools.build_meta"

[project]
name = "pyibis-ami"
description = "Facilitates working directly with IBIS-AMI DLLs from the Python command prompt."
<<<<<<< HEAD
version = "7.99"
authors = [ {name = "David Banas",     email = "capn.freako@gmail.com"}
          ]
readme = "README.md"
requires-python = ">=3.10"
license = "BSD-3-Clause"
=======
version = "7.2.3"
authors = [ {name = "David Banas",     email = "capn.freako@gmail.com"}
          ]
readme = "README.md"
requires-python = ">=3.10,<3.13"
# license = "BSD-3-Clause"
>>>>>>> e174dda8
dependencies = [
    "click==8.1.8",
    "empy==4.2",
    "matplotlib==3.10.1",
    "numpy==2.2.5",
    "papermill",
    "parsec>=3.15",
    "scipy==1.15.2",
]
keywords=["ibis-ami"]
classifiers=[
    "Development Status :: 5 - Production/Stable",
    "Environment :: Console",
    "Intended Audience :: Developers",
    "Operating System :: OS Independent",
    "Programming Language :: Python",
    "Programming Language :: Python :: 3",
    "Programming Language :: Python :: 3.10",
    "Programming Language :: Python :: 3.11",
    "Programming Language :: Python :: 3.12",
    "Programming Language :: Python :: Implementation :: CPython",
    "Topic :: System :: Emulators",
    "Topic :: Utilities",
]

[project.optional-dependencies]
dev = [
    "black",
    "isort",
    "pre-commit",
    "tox",
    "sphinx",
    "m2r",
]

[project.urls]
Documentation = "https://pyibis-ami.readthedocs.io/en/latest/"
Wiki = "https://github.com/capn-freako/PyAMI/wiki"
GitHub = "https://github.com/capn-freako/PyAMI"
PyPi = "https://pypi.org/project/PyIBIS-AMI/"

[project.scripts]
ami-config = "pyibisami.ami.config:main"
run-tests = "pyibisami.tools.run_tests:main"
run-notebook = "pyibisami.tools.run_notebook:main"

[tool.setuptools.packages.find]
where = ["src"]

[tool.setuptools.package-data]
"pyibisami" = ['*.ipynb']

[tool.black]
line-length = 119

[tool.isort]
profile = "black"

[tool.pytest.ini_options]
minversion = "7.0"
addopts = "-vv"
xfail_strict=true

[tool.pylint.master]
fail-under = 9.0

[tool.pylint.messages_control]
disable = [
    "invalid-name",
    "line-too-long",
]

[tool.pylint.format]
max-line-length = 119

[tool.pydocstyle]
ignore = [
    "D105", # Missing docstring in magic method
    "D107", # Missing docstring in __init__
]

[[tool.mypy.overrides]]
module = [
    "chaco.*",
    "click.*",
    "em.*",
    "enable.*",
    "numpy.*",
    "parsec.*",
    "pyface.*",
    "scipy.*",
    "skrf.*",
    "traits.*",
    "traitsui.*"
]
ignore_missing_imports = true<|MERGE_RESOLUTION|>--- conflicted
+++ resolved
@@ -5,21 +5,13 @@
 [project]
 name = "pyibis-ami"
 description = "Facilitates working directly with IBIS-AMI DLLs from the Python command prompt."
-<<<<<<< HEAD
 version = "7.99"
-authors = [ {name = "David Banas",     email = "capn.freako@gmail.com"}
+authors = [ {name = "David Banas",     email = "capn.freako@gmail.com"},
+           {name = "David Patterson"}
           ]
 readme = "README.md"
 requires-python = ">=3.10"
 license = "BSD-3-Clause"
-=======
-version = "7.2.3"
-authors = [ {name = "David Banas",     email = "capn.freako@gmail.com"}
-          ]
-readme = "README.md"
-requires-python = ">=3.10,<3.13"
-# license = "BSD-3-Clause"
->>>>>>> e174dda8
 dependencies = [
     "click==8.1.8",
     "empy==4.2",
